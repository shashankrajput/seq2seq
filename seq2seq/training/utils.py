# -*- coding: utf-8 -*-

"""Miscellaneous training utility functions.
"""

from __future__ import absolute_import
from __future__ import division
from __future__ import print_function
from __future__ import unicode_literals

from collections import defaultdict
import inspect
import os

import json

import tensorflow as tf
from tensorflow.python.platform import gfile

from seq2seq.contrib import rnn_cell
from seq2seq.data.data_utils import read_from_data_provider
from seq2seq.training import hooks

class TrainOptions(object):
  """A collectionf of options that are passed to the training script
  and should be saved to perform inference later on.

  Args:
    model_dir: The model directory. Options will be dumped in this
      directory.
    hparams: A dictionary of hyperparameter values.
    model_class: The model class name, a string.
    source_vocab_path: Path to the source vocabulary
    target_vocab_path: Path to the target vocabulary
  """
  def __init__(self,
               hparams=None,
               model_class=None,
               source_vocab_path=None,
               target_vocab_path=None):
    self.hparams = hparams
    self.model_class = model_class
    self.source_vocab_path = source_vocab_path
    self.target_vocab_path = target_vocab_path

  @staticmethod
  def path(model_dir):
    """Returns the path to the options file.

    Args:
      model_dir: The model directory
    """
    return os.path.join(model_dir, "train_options.json")

  def dump(self, model_dir):
    """Dumps the options to a file in the model directory.

    Args:
      model_dir: Path to the model directory. The options will be
      dumped into a file in this directory.
    """
    gfile.MakeDirs(model_dir)
    options_dict = {
        "hparams": self.hparams,
        "model_class": self.model_class,
        "source_vocab_path": self.source_vocab_path,
        "target_vocab_path": self.target_vocab_path
    }

    with gfile.GFile(TrainOptions.path(model_dir), "w") as file:
      file.write(json.dumps(options_dict).encode("utf-8"))

  @staticmethod
  def load(model_dir):
    """ Loads options from the given model directory.

    Args:
      model_dir: Path to the model directory.
    """
    with gfile.GFile(TrainOptions.path(model_dir), "r") as file:
      options_dict = json.loads(file.read().decode("utf-8"))
    options_dict = defaultdict(None, options_dict)

    return TrainOptions(
        hparams=options_dict["hparams"],
        model_class=options_dict["model_class"],
        source_vocab_path=options_dict["source_vocab_path"],
        target_vocab_path=options_dict["target_vocab_path"])

def cell_from_spec(cell_spec):
  """Create a RNN Cell instance from a JSON string.

  Args:
    cell_spec: A JSON string of the form
      { "class": "BasicLSTMCell", "num_units": 16, ... }
      The "class" property is treated in a special way and used
      to look up the class object in `seq2seq.contrib.rnn_cell`. All other
      items in the JSON object are passed as parameters to the cell
      constructor.

  Returns:
    A RNNCell instance.
  """

  cell_spec = cell_spec.copy()

  if "class" not in cell_spec:
    raise ValueError("cell_spec must specify \"class\".")

  # Find the cell class
  cell_class_name = cell_spec.pop("class")
  cell_class = getattr(rnn_cell, cell_class_name)

  # Make sure additional arguments are valid
  cell_args = set(inspect.getargspec(cell_class.__init__).args[1:])
  for key in cell_spec.keys():
    if key not in cell_args:
      raise ValueError(
          """{} is not a valid argument for {} class. Available arguments
          are: {}""".format(key, cell_class.__name__, cell_args))

  # Create cell
  return cell_class(**cell_spec)


def get_rnn_cell(cell_spec,
                 num_layers=1,
                 dropout_input_keep_prob=1.0,
                 dropout_output_keep_prob=1.0,
                 residual_connections=False,
                 residual_combiner="add",
                 residual_dense=False):
  """Creates a new RNN Cell.

  Args:
    cell_spec: A JSON string that defines how to create a cell instance.
      See `cell_from_spec` for more details.
    num_layers: Number of layers. The cell will be wrapped with
      `tf.contrib.rnn.MultiRNNCell`
    dropout_input_keep_prob: Dropout keep probability applied
      to the input of cell *at each layer*
    dropout_output_keep_prob: Dropout keep probability applied
      to the output of cell *at each layer*
    residual_connections: If true, add residual connections
      between all cells

  Returns:
    An instance of `tf.contrib.rnn.RNNCell`.
  """
  #pylint: disable=redefined-variable-type
  cell = cell_from_spec(cell_spec)

  if dropout_input_keep_prob < 1.0 or dropout_output_keep_prob < 1.0:
    cell = tf.contrib.rnn.DropoutWrapper(
        cell=cell,
        input_keep_prob=dropout_input_keep_prob,
        output_keep_prob=dropout_output_keep_prob)

  if num_layers > 1:
    cell = rnn_cell.ExtendedMultiRNNCell(
        cells=[cell] * num_layers,
        residual_connections=residual_connections,
        residual_combiner=residual_combiner,
        residual_dense=residual_dense)

  return cell


def create_learning_rate_decay_fn(decay_type,
                                  decay_steps,
                                  decay_rate,
                                  start_decay_at=0,
                                  stop_decay_at=1e9,
                                  min_learning_rate=None,
                                  staircase=False):
  """Creates a function that decays the learning rate.

  Args:
    decay_steps: How often to apply decay.
    decay_rate: A Python number. The decay rate.
    start_decay_at: Don't decay before this step
    stop_decay_at: Don't decay after this step
    min_learning_rate: Don't decay below this number
    decay_type: A decay function name defined in `tf.train`
    staircase: Whether to apply decay in a discrete staircase,
      as opposed to continuous, fashion.

  Returns:
    A function that takes (learning_rate, global_step) as inputs
    and returns the learning rate for the given step.
    Returns `None` if decay_type is empty or None.
  """
  if decay_type is None or decay_type == "":
    return None

  def decay_fn(learning_rate, global_step):
    """The computed learning rate decay function.
    """
    decay_type_fn = getattr(tf.train, decay_type)
    decayed_learning_rate = decay_type_fn(
        learning_rate=learning_rate,
        global_step=tf.minimum(global_step, stop_decay_at) - start_decay_at,
        decay_steps=decay_steps,
        decay_rate=decay_rate,
        staircase=staircase,
        name="decayed_learning_rate")

    final_lr = tf.train.piecewise_constant(
        x=global_step,
        boundaries=[start_decay_at],
        values=[learning_rate, decayed_learning_rate])

    if min_learning_rate:
      final_lr = tf.maximum(final_lr, min_learning_rate)

    return final_lr

  return decay_fn


def create_input_fn(data_provider_fn,
                    batch_size,
                    bucket_boundaries=None,
                    allow_smaller_final_batch=False):
  """Creates an input function that can be used with tf.learn estimators.
    Note that you must pass "factory funcitons" for both the data provider and
    featurizer to ensure that everything will be created in  the same graph.

  Args:
    data_provider_fn: Function that creates a data provider to read from.
      An instance of `tf.contrib.slim.data_provider.DataProvider`.
    batch_size: Create batches of this size. A queue to hold a
      reasonable number of batches in memory is created.
    bucket_boundaries: int list, increasing non-negative numbers.
      If None, no bucket is performed.

  Returns:
    An input function that returns `(feature_batch, labels_batch)`
    tuples when called.
  """

  def input_fn():
    """Creates features and labels.
    """
    features_and_labels = read_from_data_provider(data_provider_fn())

    if bucket_boundaries:
      bucket_num, batch = tf.contrib.training.bucket_by_sequence_length(
          input_length=features_and_labels["source_len"],
          bucket_boundaries=bucket_boundaries,
          tensors=features_and_labels,
          batch_size=batch_size,
          keep_input=features_and_labels["source_len"] >= 1,
          dynamic_pad=True,
          capacity=5000 + 16 * batch_size,
          allow_smaller_final_batch=allow_smaller_final_batch,
          name="bucket_queue")
    else:
      batch = tf.train.batch(
          tensors=features_and_labels,
          enqueue_many=False,
          batch_size=batch_size,
          dynamic_pad=True,
          capacity=5000 + 16 * batch_size,
          allow_smaller_final_batch=allow_smaller_final_batch,
          name="batch_queue")

    # Separate features and labels
    features_batch = {k: batch[k] for k in ("source_tokens", "source_len")}
    if "target_tokens" in batch:
      labels_batch = {k: batch[k] for k in ("target_tokens", "target_len")}
    else:
      labels_batch = None

    return features_batch, labels_batch

  return input_fn


def create_default_training_hooks(
    estimator,
    sample_frequency=500,
    source_delimiter=" ",
    target_delimiter=" "):
  """Creates common SessionRunHooks used for training.

  Args:
    estimator: The estimator instance
    sample_frequency: frequency of samples passed to the TrainSampleHook

  Returns:
    An array of `SessionRunHook` items.
  """
  output_dir = estimator.model_dir
  training_hooks = []

  model_analysis_hook = hooks.PrintModelAnalysisHook(
      filename=os.path.join(output_dir, "model_analysis.txt"))
  training_hooks.append(model_analysis_hook)

  train_sample_hook = hooks.TrainSampleHook(
      every_n_steps=sample_frequency,
      sample_dir=os.path.join(output_dir, "samples"),
      source_delimiter=source_delimiter,
      target_delimiter=target_delimiter)
  training_hooks.append(train_sample_hook)

  metadata_hook = hooks.MetadataCaptureHook(
      output_dir=os.path.join(output_dir, "metadata"),
      step=10)
  training_hooks.append(metadata_hook)

  tokens_per_sec_counter = hooks.TokensPerSecondCounter(
      every_n_steps=100,
      output_dir=output_dir)
  training_hooks.append(tokens_per_sec_counter)

  return training_hooks

def print_hparams(hparams):
  """Prints hyperparameter values in sorted order.

  Args:
    hparams: A dictionary of hyperparameters.
  """
  tf.logging.info("=" * 50)
  for param, value in sorted(hparams.items()):
    tf.logging.info("%s=%s", param, value)
<<<<<<< HEAD
  tf.logging.info("=" * 50)
=======
  tf.logging.info("=" * 50)


def moses_multi_bleu(hypotheses,
                     references,
                     lowercase=False,
                     eos_token="SEQUENCE_END"):
  """Calculate the bleu score for hypotheses and references
  using the MOSES ulti-bleu.perl script.

  Args:
    hypotheses: A numpy array of strings where each string is a single example.
    references: A numpy array of strings where each string is a single example.
    lowercase: If true, pass the "-lc" flag to the multi-bleu script
    eos_token: Slice hypotheses and references up to this token

  Returns:
    The BLEU score as a float32 value.
  """

  if np.size(hypotheses) == 0:
    return np.float32(0.0)

  # Get MOSES multi-bleu script
  multi_bleu_path, _ = urllib.request.urlretrieve(
      "https://raw.githubusercontent.com/moses-smt/mosesdecoder/"
      "master/scripts/generic/multi-bleu.perl")
  os.chmod(multi_bleu_path, 0o755)

  # Alternatively, get file locally
  # training_dir = os.path.dirname(os.path.realpath(__file__))
  # bin_dir = os.path.abspath(os.path.join(training_dir, "..", "..", "bin"))
  # multi_bleu_path = os.path.join(bin_dir, "tools/multi-bleu.perl")

  # Deal with byte chars
  if hypotheses.dtype.kind == np.dtype("U"):
    hypotheses = np.char.encode(hypotheses, "utf-8")
  if references.dtype.kind == np.dtype("U"):
    references = np.char.encode(references, "utf-8")

  # Slice all hypotheses and references up to EOS
  sliced_hypotheses = [x.split(eos_token.encode("utf-8"))[0].strip()
                       for x in hypotheses]
  sliced_references = [x.split(eos_token.encode("utf-8"))[0].strip()
                       for x in references]

  # Strip special "@@ " tokens used for BPE
  # See https://github.com/rsennrich/subword-nmt
  # We hope this is rare enough that it will not have any adverse effects
  # on predicitons that do not use BPE
  sliced_hypotheses = [_.replace(b"@@ ", b"") for _ in sliced_hypotheses]
  sliced_references = [_.replace(b"@@ ", b"") for _ in sliced_references]

  # Dump hypotheses and references to tempfiles
  hypothesis_file = tempfile.NamedTemporaryFile()
  hypothesis_file.write(b"\n".join(sliced_hypotheses))
  hypothesis_file.write(b"\n")
  hypothesis_file.flush()
  reference_file = tempfile.NamedTemporaryFile()
  reference_file.write(b"\n".join(sliced_references))
  reference_file.write(b"\n")
  reference_file.flush()

  # Calculate BLEU using multi-bleu script
  with open(hypothesis_file.name, "r") as read_pred:
    bleu_cmd = [multi_bleu_path]
    if lowercase:
      bleu_cmd += ["-lc"]
    bleu_cmd += [reference_file.name]
    try:
      bleu_out = subprocess.check_output(
          bleu_cmd, stdin=read_pred, stderr=subprocess.STDOUT)
      bleu_out = bleu_out.decode("utf-8")
      bleu_score = re.search(r"BLEU = (.+?),", bleu_out).group(1)
      bleu_score = float(bleu_score)
    except subprocess.CalledProcessError as error:
      if error.output is not None:
        tf.logging.warning("multi-bleu.perl script returned non-zero exit code")
        tf.logging.warning(error.output)
      return float(0.0)

  # Close temp files
  hypothesis_file.close()
  reference_file.close()

  return np.float32(bleu_score)
>>>>>>> 2202570d
<|MERGE_RESOLUTION|>--- conflicted
+++ resolved
@@ -326,93 +326,4 @@
   tf.logging.info("=" * 50)
   for param, value in sorted(hparams.items()):
     tf.logging.info("%s=%s", param, value)
-<<<<<<< HEAD
   tf.logging.info("=" * 50)
-=======
-  tf.logging.info("=" * 50)
-
-
-def moses_multi_bleu(hypotheses,
-                     references,
-                     lowercase=False,
-                     eos_token="SEQUENCE_END"):
-  """Calculate the bleu score for hypotheses and references
-  using the MOSES ulti-bleu.perl script.
-
-  Args:
-    hypotheses: A numpy array of strings where each string is a single example.
-    references: A numpy array of strings where each string is a single example.
-    lowercase: If true, pass the "-lc" flag to the multi-bleu script
-    eos_token: Slice hypotheses and references up to this token
-
-  Returns:
-    The BLEU score as a float32 value.
-  """
-
-  if np.size(hypotheses) == 0:
-    return np.float32(0.0)
-
-  # Get MOSES multi-bleu script
-  multi_bleu_path, _ = urllib.request.urlretrieve(
-      "https://raw.githubusercontent.com/moses-smt/mosesdecoder/"
-      "master/scripts/generic/multi-bleu.perl")
-  os.chmod(multi_bleu_path, 0o755)
-
-  # Alternatively, get file locally
-  # training_dir = os.path.dirname(os.path.realpath(__file__))
-  # bin_dir = os.path.abspath(os.path.join(training_dir, "..", "..", "bin"))
-  # multi_bleu_path = os.path.join(bin_dir, "tools/multi-bleu.perl")
-
-  # Deal with byte chars
-  if hypotheses.dtype.kind == np.dtype("U"):
-    hypotheses = np.char.encode(hypotheses, "utf-8")
-  if references.dtype.kind == np.dtype("U"):
-    references = np.char.encode(references, "utf-8")
-
-  # Slice all hypotheses and references up to EOS
-  sliced_hypotheses = [x.split(eos_token.encode("utf-8"))[0].strip()
-                       for x in hypotheses]
-  sliced_references = [x.split(eos_token.encode("utf-8"))[0].strip()
-                       for x in references]
-
-  # Strip special "@@ " tokens used for BPE
-  # See https://github.com/rsennrich/subword-nmt
-  # We hope this is rare enough that it will not have any adverse effects
-  # on predicitons that do not use BPE
-  sliced_hypotheses = [_.replace(b"@@ ", b"") for _ in sliced_hypotheses]
-  sliced_references = [_.replace(b"@@ ", b"") for _ in sliced_references]
-
-  # Dump hypotheses and references to tempfiles
-  hypothesis_file = tempfile.NamedTemporaryFile()
-  hypothesis_file.write(b"\n".join(sliced_hypotheses))
-  hypothesis_file.write(b"\n")
-  hypothesis_file.flush()
-  reference_file = tempfile.NamedTemporaryFile()
-  reference_file.write(b"\n".join(sliced_references))
-  reference_file.write(b"\n")
-  reference_file.flush()
-
-  # Calculate BLEU using multi-bleu script
-  with open(hypothesis_file.name, "r") as read_pred:
-    bleu_cmd = [multi_bleu_path]
-    if lowercase:
-      bleu_cmd += ["-lc"]
-    bleu_cmd += [reference_file.name]
-    try:
-      bleu_out = subprocess.check_output(
-          bleu_cmd, stdin=read_pred, stderr=subprocess.STDOUT)
-      bleu_out = bleu_out.decode("utf-8")
-      bleu_score = re.search(r"BLEU = (.+?),", bleu_out).group(1)
-      bleu_score = float(bleu_score)
-    except subprocess.CalledProcessError as error:
-      if error.output is not None:
-        tf.logging.warning("multi-bleu.perl script returned non-zero exit code")
-        tf.logging.warning(error.output)
-      return float(0.0)
-
-  # Close temp files
-  hypothesis_file.close()
-  reference_file.close()
-
-  return np.float32(bleu_score)
->>>>>>> 2202570d
